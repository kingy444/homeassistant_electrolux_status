--- conflicted
+++ resolved
@@ -501,10 +501,6 @@
         def electrolux_entity_factory(
             name: str,
             entity_type: Platform | None,
-<<<<<<< HEAD
-=======
-            entity_name: str,
->>>>>>> 4ec2bbd5
             entity_attr: str,
             entity_source: str,
             capability: str,
