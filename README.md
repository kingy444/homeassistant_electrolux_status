# Home Assistant Electrolux Status (formerly Home Assistant Electrolux Care Integration V2)

[![Validate with HACS](https://github.com/albaintor/homeassistant_electrolux_status/actions/workflows/hacs.yml/badge.svg)](https://github.com/albaintor/homeassistant_electrolux_status/actions/workflows/hacs.yml)
[![Validate with hassfest](https://github.com/albaintor/homeassistant_electrolux_status/actions/workflows/hassfest.yml/badge.svg)](https://github.com/albaintor/homeassistant_electrolux_status/actions/workflows/hassfest.yml)

## Information

This is an integration to Home Assistant to communicate with the Electrolux Devices via One Connect Platform. It works with Electrolux and Electrolux owned brands, like AEG, Frigidaire, Husqvarna.
**_Disclaimer_** _This Home Assistant integration was not made by Electrolux. It is not official, not developed, and not supported by Electrolux._

## Contributing

If you are interested in contributing to the project and assisting with the integration of the new APIs, your contributions are more than welcome! Feel free to fork the repository, make changes, and submit a pull request.

Thank you for your understanding and support.

| Major Contributors | Support Link                                                                                                                         |
| ------------------ | ------------------------------------------------------------------------------------------------------------------------------------ |
| albaintor          | [!["Buy Me A Coffee"](https://www.buymeacoffee.com/assets/img/custom_images/orange_img.png)](https://www.buymeacoffee.com/albaintor) |
| kingy444           | [!["Buy Me A Coffee"](https://www.buymeacoffee.com/assets/img/custom_images/orange_img.png)](https://www.buymeacoffee.com/kingy444)  |

## Prerequisites

All devices need configured and Alias set in the Electrolux app prior to configuration.
If this does not occur the home assistant integration may raise an authentication error depending on device type and region such as:

- My Electrolux Care/My AEG Care (EMEA region)
- Electrolux Kitchen/AEG Kitchen (EMEA region)
- Electrolux Life (APAC region)
- Electrolux Home+ (LATAM region)
- Electrolux Oven/Frigidaire 2.0 (NA region)

## Installation

_If the integration does not appear add a new repository in HACS manually: `https://github.com/albaintor/homeassistant_electrolux_status`_

1. Search for `Electrolux Status` in HACS.
2. Click install.
3. In the HA UI go to `Configuration` -> `Integrations` and search for `Electrolux Status`.
4. Insert your Electrolux credentials

**Known issues :**

- This integration is based on new APIs and may be unstable
- Some commands don't work (to be investigated) : several dropdown lists like setting analog temperature...
- Upstream API does not currently support `language`
- Issues with authentication, if the integration can't start and you see a "403 forbidden" error in the logs, there is a workaround : try to login to the website of your appliance (eg aeg.fr, aeg.nl, electrolux...) with the account and password from the app. If the website reports that the password is wrong : change it using "forgot password" link and try again to configure the integration

Maybe changing the password through the aeg-website into your app-password can help you as well?

### Supported and tested devices

This list is non-exhaustive and your appliance may work even if not present here

**Fridge**

| Manufacturer | Model     | Description            |
| :----------- | :-------- | :--------------------- |
| ELECTROLUX   | EHE6899SA | 609L UltimateTaste 900 |
| ELECTROLUX   | EHE6799SA | 609L UltimateTaste 900 |

**Dishwasher**

<<<<<<< HEAD
| Manufacturer | Model | Description |
| :----------- | :---- | :---------- |
| ELECTROLUX | EEM69410W | MaxiFlex 700|
| ELECTROLUX | EEM69410W | GlassCare 700 |
| ELECTROLUX | KEGB9300W | GlassCare 700 |
| ELECTROLUX | EEG69410W | GlassCare 700 |
| ELECTROLUX | TWSL6IE301 | N/A |
| AEG | FSE76738P | 7000 GlassCare |
=======
| Manufacturer | Model     | Description    |
| :----------- | :-------- | :------------- |
| ELECTROLUX   | EEM69410W | MaxiFlex 700   |
| ELECTROLUX   | EEM69410W | GlassCare 700  |
| ELECTROLUX   | KEGB9300W | GlassCare 700  |
| ELECTROLUX   | EEG69410W | GlassCare 700  |
| AEG          | FSE76738P | 7000 GlassCare |
>>>>>>> 00535b81

**Dryer**

| Manufacturer | Model      | Description      |
| :----------- | :--------- | :--------------- |
| ELECTROLUX   | EDH803BEWA | UltimateCare 800 |
| ELECTROLUX   | EW9H283BY  | PerfectCare 900  |
| ELECTROLUX   | EW9H869E9  | PerfectCare 900  |
| ELECTROLUX   | EW9H869E9  | PerfectCare 900  |
| ELECTROLUX   | EW9H188SPC | PerfectCare 900  |
| ELECTROLUX   | YH7W979P9  | Airdryer         |

**Washing Machine**

<<<<<<< HEAD
| Manufacturer | Model | Description |
| :----------- | :---- | :---------- |
| ELECTROLUX | EWF1041ZDWA | UltimateCare 900 AutoDose |
| ELECTROLUX | EW8F8669Q8 | PerfectCare 800 |
| ELECTROLUX | EW9F149SP | PerfectCare 900 |
| ELECTROLUX | WASL6IE300 | N/A |
| AEG | L6FBG841CA | 6000 Series Autodose |
| AEG | L7FENQ96 | 7000 Series ProSteam Autodose |
| AEG | L7FBE941Q | 7000 Series Prosense Autodose |
| AEG | L8FEC96QS | 8000 Series Ökomix Autodose |
| AEG | L9WBA61BC | 9000 Series ÖKOKombi DualSense SensiDry |
=======
| Manufacturer | Model       | Description                             |
| :----------- | :---------- | :-------------------------------------- |
| ELECTROLUX   | EWF1041ZDWA | UltimateCare 900 AutoDose               |
| ELECTROLUX   | EWF9042R7WB | Ultimatecare Series 700                 |
| ELECTROLUX   | EW8F8669Q8  | PerfectCare 800                         |
| ELECTROLUX   | EW9F149SP   | PerfectCare 900                         |
| AEG          | L6FBG841CA  | 6000 Series Autodose                    |
| AEG          | L7FENQ96    | 7000 Series ProSteam Autodose           |
| AEG          | L7FBE941Q   | 7000 Series Prosense Autodose           |
| AEG          | L8FEC96QS   | 8000 Series Ökomix Autodose             |
| AEG          | L9WBA61BC   | 9000 Series ÖKOKombi DualSense SensiDry |
| AEG          | LR9W75490.  | 9000 Series AbsoluteCare                |
| AEG          | L9WBA61BC   | 9000 Series ÖKOKombi DualSense SensiDry |
>>>>>>> 00535b81

**Washer / Dryer Combo**

| Manufacturer | Model     | Description                    |
| :----------- | :-------- | :----------------------------- |
| ELECTROLUX   | EW9W161BC | PerfectCare 900 Washer & Dryer |

**Oven**

| Manufacturer | Model      | Description                                             |
| :----------- | :--------- | :------------------------------------------------------ |
| ELECTROLUX   | EOD6P77WZ  | SteamBake 600                                           |
| ELECTROLUX   | KODDP77WX  | SteamBake 600                                           |
| AEG          | BPE558370M | SteamBake 6000                                          |
| AEG          | BBS6402B.  | SteamBake 7000                                          |
| AEG          | BPK748380B | 8000 AssistedCooking Pyrolytic Self Clean Built-in Oven |
<|MERGE_RESOLUTION|>--- conflicted
+++ resolved
@@ -61,24 +61,14 @@
 
 **Dishwasher**
 
-<<<<<<< HEAD
-| Manufacturer | Model | Description |
-| :----------- | :---- | :---------- |
-| ELECTROLUX | EEM69410W | MaxiFlex 700|
-| ELECTROLUX | EEM69410W | GlassCare 700 |
-| ELECTROLUX | KEGB9300W | GlassCare 700 |
-| ELECTROLUX | EEG69410W | GlassCare 700 |
-| ELECTROLUX | TWSL6IE301 | N/A |
-| AEG | FSE76738P | 7000 GlassCare |
-=======
-| Manufacturer | Model     | Description    |
-| :----------- | :-------- | :------------- |
-| ELECTROLUX   | EEM69410W | MaxiFlex 700   |
-| ELECTROLUX   | EEM69410W | GlassCare 700  |
-| ELECTROLUX   | KEGB9300W | GlassCare 700  |
-| ELECTROLUX   | EEG69410W | GlassCare 700  |
-| AEG          | FSE76738P | 7000 GlassCare |
->>>>>>> 00535b81
+| Manufacturer | Model      | Description    |
+| :----------- | :--------- | :------------- |
+| ELECTROLUX   | EEM69410W  | MaxiFlex 700   |
+| ELECTROLUX   | EEM69410W  | GlassCare 700  |
+| ELECTROLUX   | KEGB9300W  | GlassCare 700  |
+| ELECTROLUX   | EEG69410W  | GlassCare 700  |
+| ELECTROLUX   | TWSL6IE301 | N/A            |
+| AEG          | FSE76738P  | 7000 GlassCare |
 
 **Dryer**
 
@@ -93,33 +83,20 @@
 
 **Washing Machine**
 
-<<<<<<< HEAD
-| Manufacturer | Model | Description |
-| :----------- | :---- | :---------- |
-| ELECTROLUX | EWF1041ZDWA | UltimateCare 900 AutoDose |
-| ELECTROLUX | EW8F8669Q8 | PerfectCare 800 |
-| ELECTROLUX | EW9F149SP | PerfectCare 900 |
-| ELECTROLUX | WASL6IE300 | N/A |
-| AEG | L6FBG841CA | 6000 Series Autodose |
-| AEG | L7FENQ96 | 7000 Series ProSteam Autodose |
-| AEG | L7FBE941Q | 7000 Series Prosense Autodose |
-| AEG | L8FEC96QS | 8000 Series Ökomix Autodose |
-| AEG | L9WBA61BC | 9000 Series ÖKOKombi DualSense SensiDry |
-=======
 | Manufacturer | Model       | Description                             |
 | :----------- | :---------- | :-------------------------------------- |
 | ELECTROLUX   | EWF1041ZDWA | UltimateCare 900 AutoDose               |
 | ELECTROLUX   | EWF9042R7WB | Ultimatecare Series 700                 |
 | ELECTROLUX   | EW8F8669Q8  | PerfectCare 800                         |
 | ELECTROLUX   | EW9F149SP   | PerfectCare 900                         |
+| ELECTROLUX   | WASL6IE300  | N/A                                     |
 | AEG          | L6FBG841CA  | 6000 Series Autodose                    |
 | AEG          | L7FENQ96    | 7000 Series ProSteam Autodose           |
 | AEG          | L7FBE941Q   | 7000 Series Prosense Autodose           |
 | AEG          | L8FEC96QS   | 8000 Series Ökomix Autodose             |
 | AEG          | L9WBA61BC   | 9000 Series ÖKOKombi DualSense SensiDry |
-| AEG          | LR9W75490.  | 9000 Series AbsoluteCare                |
+| AEG          | LR9W75490   | 9000 Series AbsoluteCare                |
 | AEG          | L9WBA61BC   | 9000 Series ÖKOKombi DualSense SensiDry |
->>>>>>> 00535b81
 
 **Washer / Dryer Combo**
 
