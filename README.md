# Home Assistant Electrolux Status (formerly Home Assistant Electrolux Care Integration V2)

[![Validate with HACS](https://github.com/albaintor/homeassistant_electrolux_status/actions/workflows/hacs.yml/badge.svg)](https://github.com/albaintor/homeassistant_electrolux_status/actions/workflows/hacs.yml)
[![Validate with hassfest](https://github.com/albaintor/homeassistant_electrolux_status/actions/workflows/hassfest.yml/badge.svg)](https://github.com/albaintor/homeassistant_electrolux_status/actions/workflows/hassfest.yml)

## Information

This is an integration to Home Assistant to communicate with the Electrolux Devices via One Connect Platform. It works with Electrolux and Electrolux owned brands, like AEG, Frigidaire, Husqvarna.
**_Disclaimer_** _This Home Assistant integration was not made by Electrolux. It is not official, not developed, and not supported by Electrolux._

## Contributing

If you are interested in contributing to the project and assisting with the integration of the new APIs, your contributions are more than welcome! Feel free to fork the repository, make changes, and submit a pull request.

Thank you for your understanding and support.

| Major Contributors | Support Link                                                                                                                         |
| ------------------ | ------------------------------------------------------------------------------------------------------------------------------------ |
| albaintor          | [!["Buy Me A Coffee"](https://www.buymeacoffee.com/assets/img/custom_images/orange_img.png)](https://www.buymeacoffee.com/albaintor) |
| kingy444           | [!["Buy Me A Coffee"](https://www.buymeacoffee.com/assets/img/custom_images/orange_img.png)](https://www.buymeacoffee.com/kingy444)  |

## Prerequisites

All devices need configured and Alias set in the Electrolux app prior to configuration.
If this does not occur the home assistant integration may raise an authentication error depending on device type and region such as:

- My Electrolux Care/My AEG Care (EMEA region)
- Electrolux Kitchen/AEG Kitchen (EMEA region)
- Electrolux Life (APAC region)
- Electrolux Home+ (LATAM region)
- Electrolux Oven/Frigidaire 2.0 (NA region)

## Installation

_If the integration does not appear add a new repository in HACS manually: `https://github.com/albaintor/homeassistant_electrolux_status`_

1. Search for `Electrolux Status` in HACS.
2. Click install.
3. In the HA UI go to `Configuration` -> `Integrations` and search for `Electrolux Status`.
4. Insert your Electrolux credentials

**Known issues :**

- This integration is based on new APIs and may be unstable
- Some commands don't work (to be investigated) : several dropdown lists like setting analog temperature...
- Upstream API does not currently support `language`
- Issues with authentication, if the integration can't start and you see a "403 forbidden" error in the logs, there is a workaround : try to login to the website of your appliance (eg aeg.fr, aeg.nl, electrolux...) with the account and password from the app. If the website reports that the password is wrong : change it using "forgot password" link and try again to configure the integration

Maybe changing the password through the aeg-website into your app-password can help you as well?

### Supported and tested devices

This list is non-exhaustive and your appliance may work even if not present here

**Fridge**

| Manufacturer | Model     | Description            |
| :----------- | :-------- | :--------------------- |
| ELECTROLUX   | EHE6899SA | 609L UltimateTaste 900 |
| ELECTROLUX   | EHE6799SA | 609L UltimateTaste 900 |

**Dishwasher**

| Manufacturer | Model     | Description    |
| :----------- | :-------- | :------------- |
| ELECTROLUX   | EEM69410W | MaxiFlex 700   |
| ELECTROLUX   | EEM69410W | GlassCare 700  |
| ELECTROLUX   | KEGB9300W | GlassCare 700  |
| ELECTROLUX   | EEG69410W | GlassCare 700  |
| AEG          | FSE76738P | 7000 GlassCare |

**Dryer**

| Manufacturer | Model      | Description      |
| :----------- | :--------- | :--------------- |
| ELECTROLUX   | EDH803BEWA | UltimateCare 800 |
| ELECTROLUX   | EW9H283BY  | PerfectCare 900  |
| ELECTROLUX   | EW9H869E9  | PerfectCare 900  |
| ELECTROLUX   | EW9H869E9  | PerfectCare 900  |
| ELECTROLUX   | EW9H188SPC | PerfectCare 900  |
| ELECTROLUX   | YH7W979P9  | Airdryer         |

**Washing Machine**

| Manufacturer | Model       | Description                             |
| :----------- | :---------- | :-------------------------------------- |
| ELECTROLUX   | EWF1041ZDWA | UltimateCare 900 AutoDose               |
| ELECTROLUX   | EWF9042R7WB | Ultimatecare Series 700                 |
| ELECTROLUX   | EW8F8669Q8  | PerfectCare 800                         |
| ELECTROLUX   | EW9F149SP   | PerfectCare 900                         |
| AEG          | L6FBG841CA  | 6000 Series Autodose                    |
| AEG          | L7FENQ96    | 7000 Series ProSteam Autodose           |
| AEG          | L7FBE941Q   | 7000 Series Prosense Autodose           |
| AEG          | L8FEC96QS   | 8000 Series Ökomix Autodose             |
| AEG          | L9WBA61BC   | 9000 Series ÖKOKombi DualSense SensiDry |

**Washer / Dryer Combo**

| Manufacturer | Model     | Description                    |
| :----------- | :-------- | :----------------------------- |
| ELECTROLUX   | EW9W161BC | PerfectCare 900 Washer & Dryer |

**Oven**

<<<<<<< HEAD
| Manufacturer | Model | Description |
| :----------- | :---- | :---------- |
| ELECTROLUX | EOD6P77WZ | SteamBake 600 |
| ELECTROLUX | KODDP77WX | SteamBake 600 |
| AEG | BPE558370M | SteamBake 6000 |
| AEG | BBS6402B | SteamBake 7000 |
=======
| Manufacturer | Model      | Description                                             |
| :----------- | :--------- | :------------------------------------------------------ |
| ELECTROLUX   | EOD6P77WZ  | SteamBake 600                                           |
| ELECTROLUX   | KODDP77WX  | SteamBake 600                                           |
| AEG          | BPE558370M | SteamBake 6000                                          |
| AEG          | BPK748380B | 8000 AssistedCooking Pyrolytic Self Clean Built-in Oven |
>>>>>>> 0f7a60bb
<|MERGE_RESOLUTION|>--- conflicted
+++ resolved
@@ -102,18 +102,10 @@
 
 **Oven**
 
-<<<<<<< HEAD
-| Manufacturer | Model | Description |
-| :----------- | :---- | :---------- |
-| ELECTROLUX | EOD6P77WZ | SteamBake 600 |
-| ELECTROLUX | KODDP77WX | SteamBake 600 |
-| AEG | BPE558370M | SteamBake 6000 |
-| AEG | BBS6402B | SteamBake 7000 |
-=======
 | Manufacturer | Model      | Description                                             |
 | :----------- | :--------- | :------------------------------------------------------ |
 | ELECTROLUX   | EOD6P77WZ  | SteamBake 600                                           |
 | ELECTROLUX   | KODDP77WX  | SteamBake 600                                           |
 | AEG          | BPE558370M | SteamBake 6000                                          |
+| AEG          | BBS6402B.  | SteamBake 7000                                          |
 | AEG          | BPK748380B | 8000 AssistedCooking Pyrolytic Self Clean Built-in Oven |
->>>>>>> 0f7a60bb
