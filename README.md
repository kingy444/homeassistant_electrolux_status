--- conflicted
+++ resolved
@@ -71,31 +71,6 @@
 
 **Dryer**
 
-<<<<<<< HEAD
-| Manufacturer | Model | Description |
-| :----------- | :---- | :---------- |
-| ELECTROLUX | EDH803BEWA | UltimateCare 800 |
-| ELECTROLUX | EW9H283BY | PerfectCare 900 |
-| ELECTROLUX | EW9H869E9 | PerfectCare 900 |
-| ELECTROLUX | EW9H869E9 | PerfectCare 900 |
-| ELECTROLUX | EW9H188SPC | PerfectCare 900 |
-| ELECTROLUX | YH7W979P9 | Airdryer |
-| AEG | TR9BW75680 | 9000 Series AbsoluteCare |
-
-**Washing Machine**
-
-| Manufacturer | Model | Description |
-| :----------- | :---- | :---------- |
-| ELECTROLUX | EWF1041ZDWA | UltimateCare 900 AutoDose |
-| ELECTROLUX | EW8F8669Q8 | PerfectCare 800 |
-| ELECTROLUX | EW9F149SP | PerfectCare 900 |
-| AEG | L6FBG841CA | 6000 Series Autodose |
-| AEG | L7FENQ96 | 7000 Series ProSteam Autodose |
-| AEG | L7FBE941Q | 7000 Series Prosense Autodose |
-| AEG | L8FEC96QS | 8000 Series Ökomix Autodose |
-| AEG | L9WBA61BC | 9000 Series ÖKOKombi DualSense SensiDry |
-| AEG | LR9W75490 | 9000 Series AbsoluteCare |
-=======
 | Manufacturer | Model      | Description      |
 | :----------- | :--------- | :--------------- |
 | ELECTROLUX   | EDH803BEWA | UltimateCare 800 |
@@ -118,7 +93,7 @@
 | AEG          | L7FBE941Q   | 7000 Series Prosense Autodose           |
 | AEG          | L8FEC96QS   | 8000 Series Ökomix Autodose             |
 | AEG          | L9WBA61BC   | 9000 Series ÖKOKombi DualSense SensiDry |
->>>>>>> 07bab974
+| AEG          | LR9W75490.  | 9000 Series AbsoluteCare                |
 
 **Washer / Dryer Combo**
 
